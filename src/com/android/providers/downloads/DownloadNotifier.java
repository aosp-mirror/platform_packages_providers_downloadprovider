/*
 * Copyright (C) 2012 The Android Open Source Project
 *
 * Licensed under the Apache License, Version 2.0 (the "License");
 * you may not use this file except in compliance with the License.
 * You may obtain a copy of the License at
 *
 *      http://www.apache.org/licenses/LICENSE-2.0
 *
 * Unless required by applicable law or agreed to in writing, software
 * distributed under the License is distributed on an "AS IS" BASIS,
 * WITHOUT WARRANTIES OR CONDITIONS OF ANY KIND, either express or implied.
 * See the License for the specific language governing permissions and
 * limitations under the License.
 */

package com.android.providers.downloads;

import static android.app.DownloadManager.Request.VISIBILITY_VISIBLE;
import static android.app.DownloadManager.Request.VISIBILITY_VISIBLE_NOTIFY_COMPLETED;
import static android.app.DownloadManager.Request.VISIBILITY_VISIBLE_NOTIFY_ONLY_COMPLETION;
import static android.provider.Downloads.Impl.STATUS_RUNNING;
import static com.android.providers.downloads.Constants.TAG;

import android.app.DownloadManager;
import android.app.Notification;
import android.app.NotificationManager;
import android.app.PendingIntent;
import android.content.ContentUris;
import android.content.Context;
import android.content.Intent;
import android.content.res.Resources;
import android.net.Uri;
import android.os.SystemClock;
import android.provider.Downloads;
import android.text.TextUtils;
import android.text.format.DateUtils;
import android.util.Log;
import android.util.LongSparseLongArray;

import com.google.common.collect.ArrayListMultimap;
import com.google.common.collect.Maps;
import com.google.common.collect.Multimap;

import java.text.NumberFormat;
import java.util.Collection;
import java.util.HashMap;
import java.util.Iterator;

import javax.annotation.concurrent.GuardedBy;

/**
 * Update {@link NotificationManager} to reflect current {@link DownloadInfo}
 * states. Collapses similar downloads into a single notification, and builds
 * {@link PendingIntent} that launch towards {@link DownloadReceiver}.
 */
public class DownloadNotifier {

    private static final int TYPE_ACTIVE = 1;
    private static final int TYPE_WAITING = 2;
    private static final int TYPE_COMPLETE = 3;

    private final Context mContext;
    private final NotificationManager mNotifManager;

    /**
     * Currently active notifications, mapped from clustering tag to timestamp
     * when first shown.
     *
     * @see #buildNotificationTag(DownloadInfo)
     */
    @GuardedBy("mActiveNotifs")
    private final HashMap<String, Long> mActiveNotifs = Maps.newHashMap();

    /**
     * Current speed of active downloads, mapped from {@link DownloadInfo#mId}
     * to speed in bytes per second.
     */
    @GuardedBy("mDownloadSpeed")
    private final LongSparseLongArray mDownloadSpeed = new LongSparseLongArray();

    /**
     * Last time speed was reproted, mapped from {@link DownloadInfo#mId} to
     * {@link SystemClock#elapsedRealtime()}.
     */
    @GuardedBy("mDownloadSpeed")
    private final LongSparseLongArray mDownloadTouch = new LongSparseLongArray();

    public DownloadNotifier(Context context) {
        mContext = context;
        mNotifManager = (NotificationManager) context.getSystemService(
                Context.NOTIFICATION_SERVICE);
    }

    public void cancelAll() {
        mNotifManager.cancelAll();
    }

    /**
     * Notify the current speed of an active download, used for calculating
     * estimated remaining time.
     */
    public void notifyDownloadSpeed(long id, long bytesPerSecond) {
        synchronized (mDownloadSpeed) {
            if (bytesPerSecond != 0) {
                mDownloadSpeed.put(id, bytesPerSecond);
                mDownloadTouch.put(id, SystemClock.elapsedRealtime());
            } else {
                mDownloadSpeed.delete(id);
                mDownloadTouch.delete(id);
            }
        }
    }

    /**
     * Update {@link NotificationManager} to reflect the given set of
     * {@link DownloadInfo}, adding, collapsing, and removing as needed.
     */
    public void updateWith(Collection<DownloadInfo> downloads) {
        synchronized (mActiveNotifs) {
            updateWithLocked(downloads);
        }
    }

<<<<<<< HEAD
    private static boolean isClusterDeleted(Collection<DownloadInfo> cluster) {
        boolean wasDeleted = true;
        for (DownloadInfo info : cluster) {
            wasDeleted = wasDeleted && info.mDeleted;
        }

        return wasDeleted;
    }

=======
    @GuardedBy("mActiveNotifs")
>>>>>>> 5b9c6708
    private void updateWithLocked(Collection<DownloadInfo> downloads) {
        final Resources res = mContext.getResources();

        // Cluster downloads together
        final Multimap<String, DownloadInfo> clustered = ArrayListMultimap.create();
        for (DownloadInfo info : downloads) {
            final String tag = buildNotificationTag(info);
            if (tag != null) {
                clustered.put(tag, info);
            }
        }

        // Build notification for each cluster
        for (String tag : clustered.keySet()) {
            final int type = getNotificationTagType(tag);
            final Collection<DownloadInfo> cluster = clustered.get(tag);

            // If each of the downloads was canceled, don't show notification for the cluster
            if (isClusterDeleted(cluster)) {
                continue;
            }

            final Notification.Builder builder = new Notification.Builder(mContext);
            builder.setColor(res.getColor(
                    com.android.internal.R.color.system_notification_accent_color));

            // Use time when cluster was first shown to avoid shuffling
            final long firstShown;
            if (mActiveNotifs.containsKey(tag)) {
                firstShown = mActiveNotifs.get(tag);
            } else {
                firstShown = System.currentTimeMillis();
                mActiveNotifs.put(tag, firstShown);
            }
            builder.setWhen(firstShown);

            // Show relevant icon
            if (type == TYPE_ACTIVE) {
                builder.setSmallIcon(android.R.drawable.stat_sys_download);
            } else if (type == TYPE_WAITING) {
                builder.setSmallIcon(android.R.drawable.stat_sys_warning);
            } else if (type == TYPE_COMPLETE) {
                builder.setSmallIcon(android.R.drawable.stat_sys_download_done);
            }

            // Build action intents
            if (type == TYPE_ACTIVE || type == TYPE_WAITING) {
                long[] downloadIds = getDownloadIds(cluster);

                // build a synthetic uri for intent identification purposes
                final Uri uri = new Uri.Builder().scheme("active-dl").appendPath(tag).build();
                final Intent intent = new Intent(Constants.ACTION_LIST,
                        uri, mContext, DownloadReceiver.class);
                intent.putExtra(DownloadManager.EXTRA_NOTIFICATION_CLICK_DOWNLOAD_IDS,
                        downloadIds);
                builder.setContentIntent(PendingIntent.getBroadcast(mContext,
                        0, intent, PendingIntent.FLAG_UPDATE_CURRENT));
                builder.setOngoing(true);

                // Add a Cancel action
                final Uri cancelUri = new Uri.Builder().scheme("cancel-dl").appendPath(tag).build();
                final Intent cancelIntent = new Intent(Constants.ACTION_CANCEL,
                        cancelUri, mContext, DownloadReceiver.class);
                cancelIntent.putExtra(DownloadReceiver.EXTRA_CANCELED_DOWNLOAD_IDS, downloadIds);
                cancelIntent.putExtra(DownloadReceiver.EXTRA_CANCELED_DOWNLOAD_NOTIFICATION_TAG, tag);

                builder.addAction(
                    android.R.drawable.ic_menu_close_clear_cancel,
                    res.getString(R.string.button_cancel_download),
                    PendingIntent.getBroadcast(mContext,
                            0, cancelIntent, PendingIntent.FLAG_UPDATE_CURRENT));

            } else if (type == TYPE_COMPLETE) {
                final DownloadInfo info = cluster.iterator().next();
                final Uri uri = ContentUris.withAppendedId(
                        Downloads.Impl.ALL_DOWNLOADS_CONTENT_URI, info.mId);
                builder.setAutoCancel(true);

                final String action;
                if (Downloads.Impl.isStatusError(info.mStatus)) {
                    action = Constants.ACTION_LIST;
                } else {
                    if (info.mDestination != Downloads.Impl.DESTINATION_SYSTEMCACHE_PARTITION) {
                        action = Constants.ACTION_OPEN;
                    } else {
                        action = Constants.ACTION_LIST;
                    }
                }

                final Intent intent = new Intent(action, uri, mContext, DownloadReceiver.class);
                intent.putExtra(DownloadManager.EXTRA_NOTIFICATION_CLICK_DOWNLOAD_IDS,
                        getDownloadIds(cluster));
                builder.setContentIntent(PendingIntent.getBroadcast(mContext,
                        0, intent, PendingIntent.FLAG_UPDATE_CURRENT));

                final Intent hideIntent = new Intent(Constants.ACTION_HIDE,
                        uri, mContext, DownloadReceiver.class);
                builder.setDeleteIntent(PendingIntent.getBroadcast(mContext, 0, hideIntent, 0));
            }

            // Calculate and show progress
            String remainingText = null;
            String percentText = null;
            if (type == TYPE_ACTIVE) {
                long current = 0;
                long total = 0;
                long speed = 0;
                synchronized (mDownloadSpeed) {
                    for (DownloadInfo info : cluster) {
                        if (info.mTotalBytes != -1) {
                            current += info.mCurrentBytes;
                            total += info.mTotalBytes;
                            speed += mDownloadSpeed.get(info.mId);
                        }
                    }
                }

                if (total > 0) {
                    percentText =
                            NumberFormat.getPercentInstance().format((double) current / total);

                    if (speed > 0) {
                        final long remainingMillis = ((total - current) * 1000) / speed;
                        remainingText = res.getString(R.string.download_remaining,
                                DateUtils.formatDuration(remainingMillis));
                    }

                    final int percent = (int) ((current * 100) / total);
                    builder.setProgress(100, percent, false);
                } else {
                    builder.setProgress(100, 0, true);
                }
            }

            // Build titles and description
            final Notification notif;
            if (cluster.size() == 1) {
                final DownloadInfo info = cluster.iterator().next();

                builder.setContentTitle(getDownloadTitle(res, info));

                if (type == TYPE_ACTIVE) {
                    if (!TextUtils.isEmpty(info.mDescription)) {
                        builder.setContentText(info.mDescription);
                    } else {
                        builder.setContentText(remainingText);
                    }
                    builder.setContentInfo(percentText);

                } else if (type == TYPE_WAITING) {
                    builder.setContentText(
                            res.getString(R.string.notification_need_wifi_for_size));

                } else if (type == TYPE_COMPLETE) {
                    if (Downloads.Impl.isStatusError(info.mStatus)) {
                        builder.setContentText(res.getText(R.string.notification_download_failed));
                    } else if (Downloads.Impl.isStatusSuccess(info.mStatus)) {
                        builder.setContentText(
                                res.getText(R.string.notification_download_complete));
                    }
                }

                notif = builder.build();

            } else {
                final Notification.InboxStyle inboxStyle = new Notification.InboxStyle(builder);

                for (DownloadInfo info : cluster) {
                    inboxStyle.addLine(getDownloadTitle(res, info));
                }

                if (type == TYPE_ACTIVE) {
                    builder.setContentTitle(res.getQuantityString(
                            R.plurals.notif_summary_active, cluster.size(), cluster.size()));
                    builder.setContentText(remainingText);
                    builder.setContentInfo(percentText);
                    inboxStyle.setSummaryText(remainingText);

                } else if (type == TYPE_WAITING) {
                    builder.setContentTitle(res.getQuantityString(
                            R.plurals.notif_summary_waiting, cluster.size(), cluster.size()));
                    builder.setContentText(
                            res.getString(R.string.notification_need_wifi_for_size));
                    inboxStyle.setSummaryText(
                            res.getString(R.string.notification_need_wifi_for_size));
                }

                notif = inboxStyle.build();
            }

            mNotifManager.notify(tag, 0, notif);
        }

        // Remove stale tags that weren't renewed
        final Iterator<String> it = mActiveNotifs.keySet().iterator();
        while (it.hasNext()) {
            final String tag = it.next();
            if (!clustered.containsKey(tag)) {
                mNotifManager.cancel(tag, 0);
                it.remove();
            }
        }
    }

    private static CharSequence getDownloadTitle(Resources res, DownloadInfo info) {
        if (!TextUtils.isEmpty(info.mTitle)) {
            return info.mTitle;
        } else {
            return res.getString(R.string.download_unknown_title);
        }
    }

    private long[] getDownloadIds(Collection<DownloadInfo> infos) {
        final long[] ids = new long[infos.size()];
        int i = 0;
        for (DownloadInfo info : infos) {
            ids[i++] = info.mId;
        }
        return ids;
    }

    public void dumpSpeeds() {
        synchronized (mDownloadSpeed) {
            for (int i = 0; i < mDownloadSpeed.size(); i++) {
                final long id = mDownloadSpeed.keyAt(i);
                final long delta = SystemClock.elapsedRealtime() - mDownloadTouch.get(id);
                Log.d(TAG, "Download " + id + " speed " + mDownloadSpeed.valueAt(i) + "bps, "
                        + delta + "ms ago");
            }
        }
    }

    /**
     * Build tag used for collapsing several {@link DownloadInfo} into a single
     * {@link Notification}.
     */
    private static String buildNotificationTag(DownloadInfo info) {
        if (info.mStatus == Downloads.Impl.STATUS_QUEUED_FOR_WIFI) {
            return TYPE_WAITING + ":" + info.mPackage;
        } else if (isActiveAndVisible(info)) {
            return TYPE_ACTIVE + ":" + info.mPackage;
        } else if (isCompleteAndVisible(info)) {
            // Complete downloads always have unique notifs
            return TYPE_COMPLETE + ":" + info.mId;
        } else {
            return null;
        }
    }

    /**
     * Return the cluster type of the given tag, as created by
     * {@link #buildNotificationTag(DownloadInfo)}.
     */
    private static int getNotificationTagType(String tag) {
        return Integer.parseInt(tag.substring(0, tag.indexOf(':')));
    }

    private static boolean isActiveAndVisible(DownloadInfo download) {
        return download.mStatus == STATUS_RUNNING &&
                (download.mVisibility == VISIBILITY_VISIBLE
                || download.mVisibility == VISIBILITY_VISIBLE_NOTIFY_COMPLETED);
    }

    private static boolean isCompleteAndVisible(DownloadInfo download) {
        return Downloads.Impl.isStatusCompleted(download.mStatus) &&
                (download.mVisibility == VISIBILITY_VISIBLE_NOTIFY_COMPLETED
                || download.mVisibility == VISIBILITY_VISIBLE_NOTIFY_ONLY_COMPLETION);
    }
}<|MERGE_RESOLUTION|>--- conflicted
+++ resolved
@@ -122,7 +122,6 @@
         }
     }
 
-<<<<<<< HEAD
     private static boolean isClusterDeleted(Collection<DownloadInfo> cluster) {
         boolean wasDeleted = true;
         for (DownloadInfo info : cluster) {
@@ -132,9 +131,7 @@
         return wasDeleted;
     }
 
-=======
     @GuardedBy("mActiveNotifs")
->>>>>>> 5b9c6708
     private void updateWithLocked(Collection<DownloadInfo> downloads) {
         final Resources res = mContext.getResources();
 
