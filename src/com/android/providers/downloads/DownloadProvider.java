--- conflicted
+++ resolved
@@ -1230,12 +1230,8 @@
                         reader.updateFromDatabase(info);
                         scheduler.cancel((int) info.mId);
 
-<<<<<<< HEAD
+                        revokeAllDownloadsPermission(info.mId);
                         DownloadStorageProvider.onDownloadProviderDelete(getContext(), info.mId);
-=======
-                        revokeAllDownloadsPermission(id);
-                        DownloadStorageProvider.onDownloadProviderDelete(getContext(), id);
->>>>>>> c85df59e
 
                         final String path = info.mFileName;
                         if (!TextUtils.isEmpty(path)) {
