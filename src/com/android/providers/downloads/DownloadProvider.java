--- conflicted
+++ resolved
@@ -468,8 +468,6 @@
         if (appInfo != null) {
             mDefContainerUid = appInfo.uid;
         }
-<<<<<<< HEAD
-=======
 
         // Grant access permissions for all known downloads to the owning apps
         final SQLiteDatabase db = mOpenHelper.getReadableDatabase();
@@ -483,11 +481,6 @@
             cursor.close();
         }
 
-        // start the DownloadService class. don't wait for the 1st download to be issued.
-        // saves us by getting some initialization code in DownloadService out of the way.
-        Context context = getContext();
-        context.startService(new Intent(context, DownloadService.class));
->>>>>>> 40238b9a
         return true;
     }
 
@@ -1231,12 +1224,9 @@
                 }, selection.getSelection(), selection.getParameters(), null, null, null)) {
                     while (cursor.moveToNext()) {
                         final long id = cursor.getLong(0);
-<<<<<<< HEAD
                         scheduler.cancel((int) id);
 
-=======
                         revokeAllDownloadsPermission(id);
->>>>>>> 40238b9a
                         DownloadStorageProvider.onDownloadProviderDelete(getContext(), id);
 
                         final String path = cursor.getString(1);
